use anyhow::{Context as _, Result};
use clap::Parser as ClapParser;
use refactor::{
    query_calls::*, query_functions::*, query_imports::*, scip_index::*, WINDOW_METHODS,
};
use std::{
    collections::{BTreeMap, BTreeSet},
    fs::File,
<<<<<<< HEAD
    io::Read,
    ops::Range,
    path::PathBuf,
};
use tree_sitter::Parser;
=======
    io::{Read, Write},
    ops::Range,
    path::{Path, PathBuf},
    sync::Arc,
    time::SystemTime,
};
use streaming_iterator::StreamingIterator;
use tree_sitter::{Node, Parser, Point, Query, QueryCursor, TreeCursor};
>>>>>>> a64293ba

#[derive(ClapParser, Debug)]
#[clap(author, version, about, long_about = None)]
struct Args {
    /// Path to the directory or file to refactor
    #[clap(value_parser)]
    path: String,

    /// Perform a dry run (show potential changes without applying them)
    #[clap(long, short = 'd', action)]
    dry: bool,
}

struct Refactor {
    parser: Parser,
    index: Index,
    index_folder: PathBuf,
<<<<<<< HEAD
    caller_graph: HashMap<Symbol, BTreeSet<Symbol>>,
    transitive_window_context_callers: HashSet<Symbol>,
    edits: HashMap<RelativePath, Vec<Edit>>,
=======
    caller_graph: BTreeMap<Arc<str>, BTreeSet<Arc<str>>>,
    window_context_methods: BTreeSet<Arc<str>>,
    fns_taking_window_context_fns: BTreeSet<Arc<str>>,
    edits: BTreeMap<Arc<str>, Vec<Edit>>,
    function_type_parameters_query: Query,
    functions_query: Query,
    imports_query: Query,
    parameters_query: Query,
}

#[derive(Debug, Clone)]
pub struct Index {
    pub metadata: Arc<Metadata>,
    pub documents: Vec<Document>,
    pub external_symbols: Vec<SymbolInformation>,
}

#[derive(Debug, Clone)]
pub struct Document {
    pub language: Arc<str>,
    pub relative_path: Arc<str>,
    pub occurrences: Vec<Occurrence>,
    pub symbols: Vec<SymbolInformation>,
    pub text: Arc<str>,
    pub position_encoding: PositionEncoding,
}

#[derive(Debug, Clone)]
pub struct Occurrence {
    pub range: Range<Point>,
    pub symbol: Arc<str>,
    pub symbol_roles: i32,
    pub override_documentation: Vec<Arc<str>>,
    pub syntax_kind: SyntaxKind,
    pub diagnostics: Vec<Diagnostic>,
    pub enclosing_range: Vec<i32>,
}

#[derive(Debug, Clone)]
pub struct SymbolInformation {
    pub symbol: Arc<str>,
    pub documentation: Vec<Arc<str>>,
    pub relationships: Vec<Relationship>,
    pub kind: Kind,
    pub display_name: Arc<str>,
    pub signature_documentation: Option<Arc<Document>>,
    pub enclosing_symbol: Arc<str>,
}

#[derive(Debug, Clone)]
pub struct Metadata {
    pub version: ProtocolVersion,
    pub tool_info: Arc<ToolInfo>,
    pub project_root: Arc<str>,
    pub text_document_encoding: TextEncoding,
}

#[derive(Debug, Clone)]
pub struct ToolInfo {
    pub name: Arc<str>,
    pub version: Arc<str>,
    pub arguments: Vec<Arc<str>>,
}

#[derive(Debug, Clone)]
pub struct Relationship {
    pub symbol: Arc<str>,
    pub is_reference: bool,
    pub is_implementation: bool,
    pub is_type_definition: bool,
    pub is_definition: bool,
}

#[derive(Debug, Clone)]
pub struct Diagnostic {
    pub severity: Severity,
    pub code: Arc<str>,
    pub message: Arc<str>,
    pub source: Arc<str>,
    pub tags: Vec<DiagnosticTag>,
>>>>>>> a64293ba
}

struct Edit {
    byte_range: Range<usize>,
    replacement: String,
}

impl Refactor {
    pub fn new(path: &PathBuf) -> Result<Self> {
        let mut parser = Parser::new();
        parser
            .set_language(&tree_sitter_rust::LANGUAGE.into())
            .context("Failed to set language for parser")?;

        let index_path = Index::find(path)?;
        let index_folder = index_path.parent().unwrap().to_path_buf();
        let index = Index::load(&index_path)?;

        Ok(Self {
            parser,
            index,
            index_folder,
<<<<<<< HEAD
            caller_graph: HashMap::new(),
            transitive_window_context_callers: HashSet::new(),
            edits: HashMap::new(),
        })
    }

    pub fn process(&mut self, path: &PathBuf) -> Result<()> {
        for entry in walkdir::WalkDir::new(path)
            .into_iter()
            .filter_map(|e| e.ok())
            .filter(|e| {
                e.file_type().is_file() && e.path().extension() == Some(std::ffi::OsStr::new("rs"))
            })
        {
            let file_path = entry.path();
            let relative_path = file_path
                .strip_prefix(&self.index_folder)
                .unwrap_or(file_path)
                .to_path_buf()
                .into();
            let mut file = File::open(file_path)?;
            let mut source = String::new();
            file.read_to_string(&mut source)?;
=======
            caller_graph: BTreeMap::new(),
            window_context_methods: BTreeSet::new(),
            fns_taking_window_context_fns: BTreeSet::new(),
            edits: BTreeMap::new(),
            function_type_parameters_query: Self::parse_function_type_params_query(),
            functions_query: Self::parse_functions_query(),
            imports_query: Self::parse_imports_query(),
            parameters_query: Self::parse_parameters_query(),
        })
    }

    fn load_scip_index(path: &PathBuf) -> Result<(PathBuf, Index)> {
        let mut current_dir = path.clone();
        let mut index_path = None;
        while let Some(parent) = current_dir.parent() {
            let potential_index_path = current_dir.join("index.scip");
            if potential_index_path.exists() {
                index_path = Some(potential_index_path);
                break;
            }
            current_dir = parent.to_path_buf();
        }
        let index_path =
            index_path.context("Failed to find index.scip in any ancestor directory")?;
        let index_folder = index_path.parent().unwrap().to_path_buf();
        let mut file = File::open(&index_path)
            .context(format!("Failed to open index file: {:?}", index_path))?;
        let mut buffer = Vec::new();
        file.read_to_end(&mut buffer)
            .context("Failed to read index file")?;

        let mut index = scip::types::Index::parse_from_bytes(&buffer)
            .context("Failed to parse index from bytes")?;
        index.documents.sort_by(|a, b| {
            std::path::Path::new(&a.relative_path).cmp(std::path::Path::new(&b.relative_path))
        });
        for doc in &mut index.documents {
            doc.occurrences.sort_by_key(|a| a.range[0]);
        }

        println!("Loaded {} documents", index.documents.len());

        Ok((index_folder, index.into()))
    }

    pub fn process(&mut self) -> Result<()> {
        self.analyze()?;
        let need_window = self.find_transitive_callers(&self.window_context_methods);
        self.stage_edits(&need_window)?;
>>>>>>> a64293ba

        Ok(())
    }

<<<<<<< HEAD
            self.track_callers(&relative_path, &source, root_node)?;
            self.process_functions(&relative_path, &source, root_node);
            // self.process_imports(relative_path, &source, root_node);
=======
    // A read-only pass on every document to compute metadata, index relationships
    fn analyze(&mut self) -> Result<()> {
        let mut documents = std::mem::take(&mut self.index.documents);
        let document_count = documents.len();
        for (index, document) in documents.iter_mut().enumerate() {
            let relative_path = document.relative_path.as_ref();
            let source = self.load_relative_path(relative_path)?;
            let tree = self.parser.parse(&source, None).unwrap();
            // self.analyze_call_graph(document, tree.root_node())?;
            self.find_fns_taking_window_fns(document, tree.root_node(), &source);

            let progress = (index + 1) as f32 / document_count as f32;
            print!(
                "\r\u{1b}[KAnalyzing – {}/{} documents ({:.1}%)",
                index + 1,
                document_count,
                progress * 100.0
            );
            std::io::stdout().flush().unwrap();
>>>>>>> a64293ba
        }
        self.index.documents = documents;
        println!("");
        self.find_window_context_methods()?;

        Ok(())
    }

<<<<<<< HEAD
    fn track_callers(
        &mut self,
        relative_path: &RelativePath,
        source: &str,
        root_node: tree_sitter::Node,
    ) -> Result<()> {
        for_each_function_that_has_window_context_param(root_node, source, |match_| {
            self.track_callers_in_function(relative_path, source, match_);
        });

        Ok(())
    }

    fn track_callers_in_function(
        &mut self,
        relative_path: &RelativePath,
        source: &str,
        match_: FunctionMatch,
    ) {
        let Some((name_node, body_node)) = match_.name.zip(match_.body) else {
            return;
        };

        let function_occurrence = match self
            .index
            .document(relative_path)
            .and_then(|document| document.find_occurrence(&name_node.start_position()))
        {
            Ok(function_occurrence) => function_occurrence,
            Err(e) => {
                eprintln!("{}", e);
                return;
            }
        };

        let parent_symbol = function_occurrence.symbol.clone();

        for_each_call(body_node, source, |call| {
            if let Some(method) = call.method {
                let method_occurrence = match self
                    .index
                    .document(relative_path)
                    .and_then(|document| document.find_occurrence(&method.start_position()))
                {
                    Ok(method_occurrence) => method_occurrence,
                    Err(e) => {
                        eprintln!("{}", e);
                        return;
                    }
                };
                let method_symbol = method_occurrence.symbol.clone();
                self.caller_graph
                    .entry(method_symbol)
                    .or_insert_with(BTreeSet::new)
                    .insert(parent_symbol.clone());
            }
        });
    }

    fn trace_window_context_callers(&mut self) {
        let mut to_process = Vec::new();
        for (callee, callers) in &self.caller_graph {
            match callee {
                Symbol::Global(symbol) if symbol.0.contains("WindowContext#") => {
                    for caller in callers {
                        if self
                            .transitive_window_context_callers
                            .insert(caller.clone())
                        {
                            to_process.push(caller.clone());
                        }
=======
    fn analyze_call_graph(&mut self, document: &Document, node: Node) -> Result<()> {
        let relative_path = document.relative_path.as_ref();
        let source = self.load_relative_path(relative_path)?;

        let query = &self.functions_query;
        let function_item_name_ix = query.capture_index_for_name("function_item.name").unwrap();
        let function_item_ix = query.capture_index_for_name("function_item").unwrap();
        let mut cursor = QueryCursor::new();
        let mut matches = cursor.matches(&query, node, source.as_bytes());

        while let Some(match_) = matches.next() {
            let function_item = match_
                .nodes_for_capture_index(function_item_ix)
                .next()
                .unwrap();
            let function_name = match_
                .nodes_for_capture_index(function_item_name_ix)
                .next()
                .unwrap();

            let definition_symbol = match document
                .occurrences
                .binary_search_by_key(&function_name.start_position(), |occurrence| {
                    occurrence.range.start
                }) {
                Ok(index) => &document.occurrences[index].symbol,
                Err(_) => {
                    // We may find definitions syntactically that aren't in the current SCIP index.
                    continue;
                }
            };

            let function_item_range = function_item.range();
            let child_occurences_start = match document
                .occurrences
                .binary_search_by_key(&function_item_range.start_point, |occurrence| {
                    occurrence.range.start
                }) {
                Ok(index) => index,
                Err(index) => index,
            };
            let child_occurences_end = match document
                .occurrences
                .binary_search_by_key(&function_item_range.end_point, |occurrence| {
                    occurrence.range.end
                }) {
                Ok(index) => index + 1,
                Err(index) => index,
            };

            for child_occurrence in document.occurrences
                [child_occurences_start..child_occurences_end]
                .iter()
                .filter(|occurrence| {
                    occurrence.symbol_roles == 0 && occurrence.symbol.ends_with("().")
                })
            {
                self.caller_graph
                    .entry(child_occurrence.symbol.clone())
                    .or_insert_with(BTreeSet::new)
                    .insert(definition_symbol.clone());
            }
        }

        Ok(())
    }

    /// Find all "sparse paths" through the Tree-Sitter parse tree
    /// that match the sequence PATTERN in order.
    fn find_fns_taking_window_fns(&mut self, document: &Document, node: Node, source: &str) {
        let pattern = [
            "function_item",
            "parameters",
            "function_type",
            "parameters",
            "type_identifier",
        ];

        self.find_sparse_path_matches(node, &pattern, source, |this, path| {
            let node = path.last().unwrap();
            if node.kind() == "type_identifier" && &source[node.byte_range()] == "WindowContext" {
                let function_item = path.first().unwrap().child_by_field_name("name").unwrap();
                if let Ok(occurrence) =
                    this.find_occurrence(document, function_item.start_position())
                {
                    this.fns_taking_window_context_fns
                        .insert(occurrence.symbol.clone());
                }
            }
        });
    }

    fn find_sparse_path_matches<F>(
        &mut self,
        node: Node,
        pattern: &[&str],
        source: &str,
        mut callback: F,
    ) where
        F: FnMut(&mut Self, &[Node]),
    {
        let mut cursor = node.walk();
        let mut current_path = Vec::new();

        fn dfs<'a, F>(
            this: &mut Refactor,
            cursor: &mut TreeCursor<'a>,
            current_path: &mut Vec<Node<'a>>,
            pattern_index: usize,
            pattern: &[&str],
            source: &str,
            callback: &mut F,
        ) where
            F: FnMut(&mut Refactor, &[Node]),
        {
            let node = cursor.node();

            let mut next_index = pattern_index;
            if node.kind() == pattern[pattern_index] {
                next_index += 1;
                current_path.push(node);

                if next_index == pattern.len() {
                    callback(this, current_path);
                    current_path.pop();
                    return;
                }
            }

            if cursor.goto_first_child() {
                loop {
                    dfs(
                        this,
                        cursor,
                        current_path,
                        next_index,
                        pattern,
                        source,
                        callback,
                    );

                    if !cursor.goto_next_sibling() {
                        break;
                    }
                }
                cursor.goto_parent();
            }

            if next_index > pattern_index && current_path.last().map(|n| n.id()) == Some(node.id())
            {
                current_path.pop();
            }
        }

        dfs(
            self,
            &mut cursor,
            &mut current_path,
            0,
            pattern,
            source,
            &mut callback,
        );
    }

    fn find_window_context_methods(&mut self) -> Result<()> {
        let window_rs_path = "crates/gpui/src/window.rs";
        let document_index = self
            .index
            .documents
            .binary_search_by(|doc| {
                Path::new(doc.relative_path.as_ref()).cmp(Path::new(window_rs_path))
            })
            .map_err(|_| anyhow::anyhow!("Document not found: {:?}", window_rs_path))?;

        let document = &self.index.documents[document_index];

        for symbol in &document.symbols {
            if symbol.symbol.contains("/WindowContext#") {
                if let Kind::Method = symbol.kind {
                    let hash_count = symbol.symbol.matches('#').count();
                    if hash_count == 1 {
                        self.window_context_methods.insert(symbol.symbol.clone());
>>>>>>> a64293ba
                    }
                }
                _ => {}
            }
        }

        Ok(())
    }

    fn find_transitive_callers(&self, target_methods: &BTreeSet<Arc<str>>) -> BTreeSet<Arc<str>> {
        println!(
            "Finding transitive callers for {} methods",
            target_methods.len()
        );

        let mut to_visit: Vec<Arc<str>> = target_methods.iter().cloned().collect();
        let mut visited = BTreeSet::new();

        while let Some(method) = to_visit.pop() {
            if !visited.insert(method.clone()) {
                continue;
            }

            if let Some(callers) = self.caller_graph.get(&method) {
                for caller in callers {
                    if !visited.contains(caller) {
                        to_visit.push(caller.clone());
                    }
                }
            }
        }

<<<<<<< HEAD
        println!("!!!!!!!!!!!!!  Window context callers:");
        for caller in &self.transitive_window_context_callers {
            println!("  {:?}", caller);
=======
        visited
    }

    fn stage_edits(&mut self, need_window: &BTreeSet<Arc<str>>) -> Result<()> {
        let documents = std::mem::take(&mut self.index.documents);
        let total_documents = documents.len();
        for (index, document) in documents.iter().enumerate() {
            let relative_path = &document.relative_path;
            let source = self.load_relative_path(relative_path)?;
            let tree = self.parser.parse(&source, None).unwrap();
            let root_node = tree.root_node();

            self.stage_param_edits(document, &source, root_node, relative_path, need_window);
            self.stage_function_type_edits(&source, root_node, relative_path);
            self.stage_closure_param_edits(document, &source, root_node, relative_path);
            self.stage_import_edits(&source, root_node, relative_path);

            let progress = (index + 1) as f32 / total_documents as f32;
            print!(
                "\r\u{1b}[KStaging Edits – {}/{} documents ({:.1}%)",
                index + 1,
                total_documents,
                progress * 100.0
            );
            std::io::stdout().flush().unwrap();
>>>>>>> a64293ba
        }
        println!("");
        self.index.documents = documents;
        Ok(())
    }

    fn stage_param_edits(
        &mut self,
<<<<<<< HEAD
        relative_path: &RelativePath,
        source: &str,
        root_node: tree_sitter::Node,
    ) {
        for_each_function_that_has_window_context_param(root_node, source, |match_| {
            if match_.is_function_type {
                self.record_node_replacement(
                    relative_path,
                    &match_.target_param,
                    "&mut Window, &mut AppContext",
                );
            } else {
                self.record_node_replacement(
                    relative_path,
                    &match_.target_param,
                    "window: &mut Window, cx: &mut AppContext",
                );
                if let Some((body_node, param_name)) = match_.body.zip(match_.param_name) {
                    let param_name = &source[param_name.byte_range()];
                    for_each_call(body_node, source, |call| {
                        self.process_call(relative_path, source, param_name, call)
                    });
                }
            }
        });
    }

    fn process_call(
        &mut self,
        relative_path: &RelativePath,
        source: &str,
        param_name: &str,
        call: CallMatch,
    ) {
        let mut cursor = call.args.walk();
        for arg in call.args.children(&mut cursor) {
            if arg.kind() != "," {
                let arg_text = &source[arg.byte_range()];
                if arg_text == param_name {
                    self.process_cx_arg(relative_path, source, param_name, &call, &arg);
=======
        document: &Document,
        source: &str,
        node: Node,
        relative_path: &Arc<str>,
        needs_window: &BTreeSet<Arc<str>>,
    ) {
        let query = &self.parameters_query;
        let mut cursor = QueryCursor::new();
        let mut matches = cursor.matches(&query, node, source.as_bytes());
        let param_ix = query.capture_index_for_name("parameter").unwrap();
        let param_name_ix = query.capture_index_for_name("parameter.name").unwrap();
        let function_name_ix = query.capture_index_for_name("function.name").unwrap();

        while let Some(match_) = matches.next() {
            for capture in match_.captures {
                let param_type = &source[capture.node.byte_range()];
                if param_type != "WindowContext" {
                    continue;
                }

                let param_node = match_.nodes_for_capture_index(param_ix).next().unwrap();
                let param_name_node = match_.nodes_for_capture_index(param_name_ix).next();
                let function_name_node = match_
                    .nodes_for_capture_index(function_name_ix)
                    .next()
                    .unwrap();

                let function_symbol =
                    match self.find_occurrence(document, function_name_node.start_position()) {
                        Ok(occurrence) => occurrence.symbol.clone(),
                        Err(_) => {
                            continue;
                        }
                    };

                let param_name = param_name_node.map_or("_", |node| &source[node.byte_range()]);

                if needs_window.contains(&function_symbol) {
                    let underscore = if param_name.starts_with('_') { "_" } else { "" };
                    self.edits
                        .entry(relative_path.clone())
                        .or_default()
                        .push(Edit {
                            byte_range: param_node.byte_range(),
                            replacement: format!(
                                "{}window: &mut Window, {}: &mut AppContext",
                                underscore, param_name
                            )
                            .to_string(),
                        });
                } else {
                    self.edits
                        .entry(relative_path.clone())
                        .or_default()
                        .push(Edit {
                            byte_range: param_node.byte_range(),
                            replacement: format!("{}: &mut AppContext", param_name).to_string(),
                        });
                }
            }
        }
    }

    fn stage_function_type_edits(&mut self, source: &str, node: Node, relative_path: &Arc<str>) {
        let query = &self.function_type_parameters_query;
        let param_ix = query.capture_index_for_name("parameter").unwrap();
        let param_type_ix = query.capture_index_for_name("parameter.type").unwrap();

        let mut cursor = QueryCursor::new();
        let mut matches = cursor.matches(&query, node, source.as_bytes());

        while let Some(match_) = matches.next() {
            for capture in match_.captures {
                if capture.index == param_type_ix {
                    let param_type = &source[capture.node.byte_range()];

                    if param_type == "WindowContext" {
                        let param_node = match_.nodes_for_capture_index(param_ix).next().unwrap();
                        self.edits
                            .entry(relative_path.clone())
                            .or_default()
                            .push(Edit {
                                byte_range: param_node.byte_range(),
                                replacement: "&mut Window, &mut AppContext".to_string(),
                            });
                    }
>>>>>>> a64293ba
                }
            }
        }
    }

    fn stage_closure_param_edits(
        &mut self,
<<<<<<< HEAD
        relative_path: &RelativePath,
        source: &str,
        param_name: &str,
        call: &CallMatch,
        arg: &tree_sitter::Node,
    ) {
        if let Some((object, method)) = call.object.zip(call.method) {
            let object_text = &source[object.byte_range()];
            let method_name = &source[method.byte_range()];

            // If this a method call on the context itself, decide whether to call it on window or cx.
            if object_text == param_name {
                if let Some(&needs_cx) = WINDOW_METHODS.get(method_name) {
                    self.record_node_replacement(relative_path, &object, "window");
                    if needs_cx {
                        self.record_insertion_after_node(relative_path, arg, ", cx");
                    }
                } else {
                    self.record_insertion_before_node(relative_path, arg, "window, ");
                }
            } else {
                // For any other call, pass a window and cx through instead of a cx.
                // TODO! Check the definition of the method being called to decide if we need to pass window.
                self.record_node_replacement(relative_path, arg, "window, cx");
            }
        } else {
            // For any other call, pass a window and cx through instead of a cx.
            // TODO! Check the definition of the method being called to decide if we need to pass window.
            self.record_node_replacement(relative_path, arg, "window, cx");
        }
    }

    fn process_imports(
        &mut self,
        relative_path: &RelativePath,
        source: &str,
        root_node: tree_sitter::Node,
    ) {
        let mut window_context_import: Option<Range<usize>> = None;
        let mut window_imported = false;
        let mut app_context_imported = false;
        for_each_import(root_node, source, |match_| {
            match &source[match_.import_name.byte_range()] {
                "WindowContext" => window_context_import = Some(match_.import_name.byte_range()),
=======
        document: &Document,
        source: &str,
        node: Node,
        relative_path: &Arc<str>,
    ) {
        let filtered_occurrences: Vec<_> = document
            .occurrences
            .iter()
            .filter(|occurrence| {
                occurrence.symbol_roles == 0
                    && self
                        .fns_taking_window_context_fns
                        .contains(&occurrence.symbol)
            })
            .collect();

        for occurrence in filtered_occurrences {
            let node = node
                .named_descendant_for_point_range(occurrence.range.start, occurrence.range.end)
                .unwrap();

            let mut parent = node;
            while parent.kind() != "call_expression" {
                if let Some(new_parent) = parent.parent() {
                    parent = new_parent;
                } else {
                    break;
                }
            }

            let pattern = ["arguments", "closure_expression", "closure_parameters"];

            self.find_sparse_path_matches(node, &pattern, source, |this, path| {
                let node = path.last().unwrap();
                let last_param = node.child(node.child_count() - 2);
                if let Some(last_param) = last_param {
                    let last_param_text = &source[last_param.byte_range()];
                    let underscore = if last_param_text.starts_with('_') {
                        "_"
                    } else {
                        ""
                    };
                    this.edits
                        .entry(relative_path.clone())
                        .or_default()
                        .push(Edit {
                            byte_range: last_param.byte_range(),
                            replacement: format!("{}window, {}", underscore, last_param_text),
                        });
                }
            });
        }
    }

    fn stage_import_edits(&mut self, source: &str, root_node: Node, relative_path: &Arc<str>) {
        let mut query_cursor = QueryCursor::new();
        let mut matches = query_cursor.matches(&self.imports_query, root_node, source.as_bytes());

        let mut window_context_import = None;
        let mut window_imported = false;
        let mut app_context_imported = false;

        while let Some(match_) = matches.next() {
            let mut import_name = "";
            let mut import_range = 0..0;

            for capture in match_.captures {
                match self.imports_query.capture_names()[capture.index as usize] {
                    "import_name" => {
                        import_name = &source[capture.node.byte_range()];
                        import_range = capture.node.byte_range();
                    }
                    _ => {}
                }
            }

            match import_name {
                "WindowContext" => window_context_import = Some(import_range),
>>>>>>> a64293ba
                "Window" => window_imported = true,
                "AppContext" => app_context_imported = true,
                _ => {}
            }
        });

<<<<<<< HEAD
        if let Some(window_context_import) = window_context_import {
            if !window_imported && !app_context_imported {
                // Replace WindowContext with Window and AppContext
                self.record_edit(relative_path, window_context_import, "{Window, AppContext}");
            } else if !window_imported {
                // Only add Window
                self.record_edit(relative_path, window_context_import, "Window");
            } else if !app_context_imported {
                // Only add AppContext
                self.record_edit(relative_path, window_context_import, "AppContext");
=======
        if let Some(byte_range) = window_context_import {
            let mut replacement = String::new();
            if !window_imported {
                replacement.push_str("Window");
            }
            if !app_context_imported {
                if !replacement.is_empty() {
                    replacement.push_str(", ");
                }
                replacement.push_str("AppContext");
            }
            if !replacement.is_empty() {
                self.edits
                    .entry(relative_path.clone())
                    .or_default()
                    .push(Edit {
                        byte_range,
                        replacement,
                    });
>>>>>>> a64293ba
            }
        }
    }

<<<<<<< HEAD
    pub fn display_dry_run_results(&self) {
        for (path, edits) in &self.edits {
            let path = &self.index_folder.join(path.0.clone());
            let mut file = File::open(path)
                .with_context(|| format!("Failed to open file {:?}", path))
                .unwrap();
=======
    fn load_relative_path(&self, relative_path: &str) -> Result<String> {
        let file_path = self.index_folder.join(relative_path);
        let mut file = File::open(&file_path)?;
        let mut source = String::new();
        file.read_to_string(&mut source)?;
        Ok(source)
    }

    fn parse_functions_query() -> Query {
        Query::new(
            &tree_sitter_rust::LANGUAGE.into(),
            include_str!("./functions.scm"),
        )
        .expect("Failed to create query")
    }

    fn parse_parameters_query() -> Query {
        Query::new(
            &tree_sitter_rust::LANGUAGE.into(),
            include_str!("./parameters.scm"),
        )
        .expect("Failed to create query")
    }

    fn parse_function_type_params_query() -> Query {
        Query::new(
            &tree_sitter_rust::LANGUAGE.into(),
            include_str!("./function_type_params.scm"),
        )
        .expect("Failed to create query")
    }

    fn parse_imports_query() -> Query {
        Query::new(
            &tree_sitter_rust::LANGUAGE.into(),
            include_str!("./imports.scm"),
        )
        .expect("Failed to create query")
    }

    fn find_occurrence<'a>(
        &self,
        document: &'a Document,
        start_point: Point,
    ) -> Result<&'a Occurrence> {
        let occurrence_index = document
            .occurrences
            .binary_search_by_key(&start_point, |occurrence| occurrence.range.start)
            .map_err(|_| anyhow::anyhow!("Occurrence not found at {:?}", start_point))?;

        Ok(&document.occurrences[occurrence_index])
    }

    pub fn display_dry_run_results(&self) {
        for (path, edits) in &self.edits {
            let mut file =
                File::open(&self.index_folder.join(path.as_ref())).expect("Failed to open file");
>>>>>>> a64293ba
            let mut source = String::new();
            file.read_to_string(&mut source)
                .with_context(|| format!("Failed to read file {:?}", path))
                .unwrap();

            println!("File: {:?}", path);
            println!("---");

            for edit in edits {
                let range = &edit.byte_range;
                let start_line = source[..range.start].lines().count();
                let end_line = source[..range.end].lines().count();
                let context_start = source[..range.start].rfind('\n').map_or(0, |i| i + 1);
                let context_end = source[range.end..]
                    .find('\n')
                    .map_or(source.len(), |i| range.end + i);

                println!("Lines {}-{}:", start_line, end_line);
                println!("- {}", &source[context_start..context_end]);
                println!(
                    "+ {}{}{}",
                    &source[context_start..range.start],
                    edit.replacement,
                    &source[range.end..context_end]
                );
                println!();
            }

            println!("---\n");
        }
    }

<<<<<<< HEAD
    fn display_callers(&self) {
        println!("Callers:");
        for (method, callers) in &self.caller_graph {
            println!("  Method: {:?}", method);
            for caller in callers {
                println!("    Called by: {:?}", caller);
            }
        }
    }

    fn record_node_replacement(
        &mut self,
        relative_path: &RelativePath,
        node: &tree_sitter::Node,
        replacement: &str,
    ) {
        self.record_edit(relative_path, node.byte_range(), replacement);
    }

    fn record_insertion_before_node(
        &mut self,
        relative_path: &RelativePath,
        node: &tree_sitter::Node,
        insertion: &str,
    ) {
        let start = node.start_byte();
        self.record_edit(relative_path, start..start, insertion);
    }

    fn record_insertion_after_node(
        &mut self,
        relative_path: &RelativePath,
        node: &tree_sitter::Node,
        insertion: &str,
    ) {
        let end = node.end_byte();
        self.record_edit(relative_path, end..end, insertion);
    }

    fn record_edit(
        &mut self,
        relative_path: &RelativePath,
        byte_range: Range<usize>,
        replacement: &str,
    ) {
        self.edits
            .entry(relative_path.clone())
            .or_default()
            .push(Edit {
                byte_range,
                replacement: replacement.to_string(),
            });
    }

=======
>>>>>>> a64293ba
    pub fn apply_edits(&mut self) -> Result<()> {
        let total_files = self.edits.len();
        for (path, edits) in self.edits.iter_mut() {
<<<<<<< HEAD
            let path = &self.index_folder.join(path.0.clone());
            let mut file =
                File::open(path).with_context(|| format!("Failed to open file {:?}", path))?;
=======
            let full_path = self.index_folder.join(path.as_ref());
            let mut file = File::open(&full_path).context("Failed to open file")?;
>>>>>>> a64293ba
            let mut source = String::new();
            file.read_to_string(&mut source)
                .with_context(|| format!("Failed to read file {:?}", path))?;

            let mut new_source = source.clone();
            edits.sort_by(|a, b| b.byte_range.start.cmp(&a.byte_range.start));
            for edit in edits.iter() {
<<<<<<< HEAD
                new_source.replace_range(edit.byte_range.clone(), &edit.replacement);
            }

            std::fs::write(path, new_source)
                .with_context(|| format!("Failed to write file {:?}", path))?;
            changed_files += 1;
=======
                new_source.replace_range(
                    edit.byte_range.start..edit.byte_range.end,
                    &edit.replacement,
                );
            }

            std::fs::write(full_path, new_source).context("Failed to write file")?;

            std::io::stdout().flush().unwrap();
>>>>>>> a64293ba
        }
        println!("\r\u{1b}[KChanged {} files", total_files);
        Ok(())
    }
<<<<<<< HEAD
=======
}

impl From<scip::types::Index> for Index {
    fn from(index: scip::types::Index) -> Self {
        Index {
            metadata: Arc::new(Metadata::from(*index.metadata.0.unwrap())),
            documents: index.documents.into_iter().map(Document::from).collect(),
            external_symbols: index
                .external_symbols
                .into_iter()
                .map(SymbolInformation::from)
                .collect(),
        }
    }
}

impl From<scip::types::Metadata> for Metadata {
    fn from(metadata: scip::types::Metadata) -> Self {
        Metadata {
            version: metadata.version.enum_value().unwrap(),
            tool_info: Arc::new(ToolInfo::from(*metadata.tool_info.0.unwrap())),
            project_root: metadata.project_root.into(),
            text_document_encoding: metadata.text_document_encoding.enum_value().unwrap(),
        }
    }
}

impl From<scip::types::ToolInfo> for ToolInfo {
    fn from(tool_info: scip::types::ToolInfo) -> Self {
        ToolInfo {
            name: tool_info.name.into(),
            version: tool_info.version.into(),
            arguments: tool_info.arguments.into_iter().map(Into::into).collect(),
        }
    }
}

impl From<scip::types::Document> for Document {
    fn from(document: scip::types::Document) -> Self {
        Document {
            language: document.language.into(),
            relative_path: document.relative_path.into(),
            occurrences: document
                .occurrences
                .into_iter()
                .map(Occurrence::from)
                .collect(),
            symbols: document
                .symbols
                .into_iter()
                .map(SymbolInformation::from)
                .collect(),
            text: document.text.into(),
            position_encoding: document.position_encoding.enum_value().unwrap(),
        }
    }
}

impl From<scip::types::Occurrence> for Occurrence {
    fn from(occurrence: scip::types::Occurrence) -> Self {
        let range = match occurrence.range.len() {
            3 => Range {
                start: Point::new(occurrence.range[0] as usize, occurrence.range[1] as usize),
                end: Point::new(occurrence.range[0] as usize, occurrence.range[2] as usize),
            },
            4 => Range {
                start: Point::new(occurrence.range[0] as usize, occurrence.range[1] as usize),
                end: Point::new(occurrence.range[2] as usize, occurrence.range[3] as usize),
            },
            l => panic!("SCIP Occurrence.range has {l} values when 3 or 4 are expected."),
        };
        Occurrence {
            range: range,
            symbol: occurrence.symbol.into(),
            symbol_roles: occurrence.symbol_roles,
            override_documentation: occurrence
                .override_documentation
                .into_iter()
                .map(Into::into)
                .collect(),
            syntax_kind: occurrence.syntax_kind.enum_value().unwrap(),
            diagnostics: occurrence
                .diagnostics
                .into_iter()
                .map(Diagnostic::from)
                .collect(),
            enclosing_range: occurrence.enclosing_range,
        }
    }
}

impl From<scip::types::SymbolInformation> for SymbolInformation {
    fn from(symbol_info: scip::types::SymbolInformation) -> Self {
        SymbolInformation {
            symbol: symbol_info.symbol.into(),
            documentation: symbol_info
                .documentation
                .into_iter()
                .map(Into::into)
                .collect(),
            relationships: symbol_info
                .relationships
                .into_iter()
                .map(Relationship::from)
                .collect(),
            kind: symbol_info.kind.enum_value().unwrap(),
            display_name: symbol_info.display_name.into(),
            signature_documentation: symbol_info
                .signature_documentation
                .0
                .map(|doc| Arc::new(Document::from(*doc))),
            enclosing_symbol: symbol_info.enclosing_symbol.into(),
        }
    }
}

impl From<scip::types::Relationship> for Relationship {
    fn from(relationship: scip::types::Relationship) -> Self {
        Relationship {
            symbol: relationship.symbol.into(),
            is_reference: relationship.is_reference,
            is_implementation: relationship.is_implementation,
            is_type_definition: relationship.is_type_definition,
            is_definition: relationship.is_definition,
        }
    }
}

impl From<scip::types::Diagnostic> for Diagnostic {
    fn from(diagnostic: scip::types::Diagnostic) -> Self {
        Diagnostic {
            severity: diagnostic.severity.enum_value().unwrap(),
            code: diagnostic.code.into(),
            message: diagnostic.message.into(),
            source: diagnostic.source.into(),
            tags: diagnostic
                .tags
                .iter()
                .map(|tag| tag.enum_value().unwrap())
                .collect(),
        }
    }
>>>>>>> a64293ba
}

fn main() -> Result<()> {
    let start_time = SystemTime::now();

    let args = Args::parse();

    let path = std::fs::canonicalize(&args.path)?;
    let _relative_path = path.strip_prefix(std::env::current_dir()?).unwrap_or(&path);

    let refactor = Refactor::new(&path);
    let mut refactor = refactor?;
    refactor.process(&path)?;

    if args.dry {
        refactor.display_dry_run_results();
    } else {
        refactor.apply_edits()?;
    }

    println!(
        "Elapsed time: {:?}",
        SystemTime::now().duration_since(start_time)
    );

    Ok(())
}<|MERGE_RESOLUTION|>--- conflicted
+++ resolved
@@ -1,18 +1,13 @@
 use anyhow::{Context as _, Result};
 use clap::Parser as ClapParser;
-use refactor::{
-    query_calls::*, query_functions::*, query_imports::*, scip_index::*, WINDOW_METHODS,
+use protobuf::Message;
+use scip::types::{
+    symbol_information::Kind, DiagnosticTag, PositionEncoding, ProtocolVersion, Severity,
+    SyntaxKind, TextEncoding,
 };
 use std::{
     collections::{BTreeMap, BTreeSet},
     fs::File,
-<<<<<<< HEAD
-    io::Read,
-    ops::Range,
-    path::PathBuf,
-};
-use tree_sitter::Parser;
-=======
     io::{Read, Write},
     ops::Range,
     path::{Path, PathBuf},
@@ -21,7 +16,6 @@
 };
 use streaming_iterator::StreamingIterator;
 use tree_sitter::{Node, Parser, Point, Query, QueryCursor, TreeCursor};
->>>>>>> a64293ba
 
 #[derive(ClapParser, Debug)]
 #[clap(author, version, about, long_about = None)]
@@ -39,11 +33,6 @@
     parser: Parser,
     index: Index,
     index_folder: PathBuf,
-<<<<<<< HEAD
-    caller_graph: HashMap<Symbol, BTreeSet<Symbol>>,
-    transitive_window_context_callers: HashSet<Symbol>,
-    edits: HashMap<RelativePath, Vec<Edit>>,
-=======
     caller_graph: BTreeMap<Arc<str>, BTreeSet<Arc<str>>>,
     window_context_methods: BTreeSet<Arc<str>>,
     fns_taking_window_context_fns: BTreeSet<Arc<str>>,
@@ -124,7 +113,6 @@
     pub message: Arc<str>,
     pub source: Arc<str>,
     pub tags: Vec<DiagnosticTag>,
->>>>>>> a64293ba
 }
 
 struct Edit {
@@ -133,45 +121,18 @@
 }
 
 impl Refactor {
-    pub fn new(path: &PathBuf) -> Result<Self> {
+    pub fn new(path: PathBuf) -> Result<Self> {
         let mut parser = Parser::new();
         parser
             .set_language(&tree_sitter_rust::LANGUAGE.into())
             .context("Failed to set language for parser")?;
 
-        let index_path = Index::find(path)?;
-        let index_folder = index_path.parent().unwrap().to_path_buf();
-        let index = Index::load(&index_path)?;
+        let (index_folder, index) = Self::load_scip_index(&path)?;
 
         Ok(Self {
             parser,
             index,
             index_folder,
-<<<<<<< HEAD
-            caller_graph: HashMap::new(),
-            transitive_window_context_callers: HashSet::new(),
-            edits: HashMap::new(),
-        })
-    }
-
-    pub fn process(&mut self, path: &PathBuf) -> Result<()> {
-        for entry in walkdir::WalkDir::new(path)
-            .into_iter()
-            .filter_map(|e| e.ok())
-            .filter(|e| {
-                e.file_type().is_file() && e.path().extension() == Some(std::ffi::OsStr::new("rs"))
-            })
-        {
-            let file_path = entry.path();
-            let relative_path = file_path
-                .strip_prefix(&self.index_folder)
-                .unwrap_or(file_path)
-                .to_path_buf()
-                .into();
-            let mut file = File::open(file_path)?;
-            let mut source = String::new();
-            file.read_to_string(&mut source)?;
-=======
             caller_graph: BTreeMap::new(),
             window_context_methods: BTreeSet::new(),
             fns_taking_window_context_fns: BTreeSet::new(),
@@ -221,16 +182,10 @@
         self.analyze()?;
         let need_window = self.find_transitive_callers(&self.window_context_methods);
         self.stage_edits(&need_window)?;
->>>>>>> a64293ba
 
         Ok(())
     }
 
-<<<<<<< HEAD
-            self.track_callers(&relative_path, &source, root_node)?;
-            self.process_functions(&relative_path, &source, root_node);
-            // self.process_imports(relative_path, &source, root_node);
-=======
     // A read-only pass on every document to compute metadata, index relationships
     fn analyze(&mut self) -> Result<()> {
         let mut documents = std::mem::take(&mut self.index.documents);
@@ -250,7 +205,6 @@
                 progress * 100.0
             );
             std::io::stdout().flush().unwrap();
->>>>>>> a64293ba
         }
         self.index.documents = documents;
         println!("");
@@ -259,79 +213,6 @@
         Ok(())
     }
 
-<<<<<<< HEAD
-    fn track_callers(
-        &mut self,
-        relative_path: &RelativePath,
-        source: &str,
-        root_node: tree_sitter::Node,
-    ) -> Result<()> {
-        for_each_function_that_has_window_context_param(root_node, source, |match_| {
-            self.track_callers_in_function(relative_path, source, match_);
-        });
-
-        Ok(())
-    }
-
-    fn track_callers_in_function(
-        &mut self,
-        relative_path: &RelativePath,
-        source: &str,
-        match_: FunctionMatch,
-    ) {
-        let Some((name_node, body_node)) = match_.name.zip(match_.body) else {
-            return;
-        };
-
-        let function_occurrence = match self
-            .index
-            .document(relative_path)
-            .and_then(|document| document.find_occurrence(&name_node.start_position()))
-        {
-            Ok(function_occurrence) => function_occurrence,
-            Err(e) => {
-                eprintln!("{}", e);
-                return;
-            }
-        };
-
-        let parent_symbol = function_occurrence.symbol.clone();
-
-        for_each_call(body_node, source, |call| {
-            if let Some(method) = call.method {
-                let method_occurrence = match self
-                    .index
-                    .document(relative_path)
-                    .and_then(|document| document.find_occurrence(&method.start_position()))
-                {
-                    Ok(method_occurrence) => method_occurrence,
-                    Err(e) => {
-                        eprintln!("{}", e);
-                        return;
-                    }
-                };
-                let method_symbol = method_occurrence.symbol.clone();
-                self.caller_graph
-                    .entry(method_symbol)
-                    .or_insert_with(BTreeSet::new)
-                    .insert(parent_symbol.clone());
-            }
-        });
-    }
-
-    fn trace_window_context_callers(&mut self) {
-        let mut to_process = Vec::new();
-        for (callee, callers) in &self.caller_graph {
-            match callee {
-                Symbol::Global(symbol) if symbol.0.contains("WindowContext#") => {
-                    for caller in callers {
-                        if self
-                            .transitive_window_context_callers
-                            .insert(caller.clone())
-                        {
-                            to_process.push(caller.clone());
-                        }
-=======
     fn analyze_call_graph(&mut self, document: &Document, node: Node) -> Result<()> {
         let relative_path = document.relative_path.as_ref();
         let source = self.load_relative_path(relative_path)?;
@@ -515,10 +396,8 @@
                     let hash_count = symbol.symbol.matches('#').count();
                     if hash_count == 1 {
                         self.window_context_methods.insert(symbol.symbol.clone());
->>>>>>> a64293ba
                     }
                 }
-                _ => {}
             }
         }
 
@@ -548,11 +427,6 @@
             }
         }
 
-<<<<<<< HEAD
-        println!("!!!!!!!!!!!!!  Window context callers:");
-        for caller in &self.transitive_window_context_callers {
-            println!("  {:?}", caller);
-=======
         visited
     }
 
@@ -578,7 +452,6 @@
                 progress * 100.0
             );
             std::io::stdout().flush().unwrap();
->>>>>>> a64293ba
         }
         println!("");
         self.index.documents = documents;
@@ -587,48 +460,6 @@
 
     fn stage_param_edits(
         &mut self,
-<<<<<<< HEAD
-        relative_path: &RelativePath,
-        source: &str,
-        root_node: tree_sitter::Node,
-    ) {
-        for_each_function_that_has_window_context_param(root_node, source, |match_| {
-            if match_.is_function_type {
-                self.record_node_replacement(
-                    relative_path,
-                    &match_.target_param,
-                    "&mut Window, &mut AppContext",
-                );
-            } else {
-                self.record_node_replacement(
-                    relative_path,
-                    &match_.target_param,
-                    "window: &mut Window, cx: &mut AppContext",
-                );
-                if let Some((body_node, param_name)) = match_.body.zip(match_.param_name) {
-                    let param_name = &source[param_name.byte_range()];
-                    for_each_call(body_node, source, |call| {
-                        self.process_call(relative_path, source, param_name, call)
-                    });
-                }
-            }
-        });
-    }
-
-    fn process_call(
-        &mut self,
-        relative_path: &RelativePath,
-        source: &str,
-        param_name: &str,
-        call: CallMatch,
-    ) {
-        let mut cursor = call.args.walk();
-        for arg in call.args.children(&mut cursor) {
-            if arg.kind() != "," {
-                let arg_text = &source[arg.byte_range()];
-                if arg_text == param_name {
-                    self.process_cx_arg(relative_path, source, param_name, &call, &arg);
-=======
         document: &Document,
         source: &str,
         node: Node,
@@ -715,7 +546,6 @@
                                 replacement: "&mut Window, &mut AppContext".to_string(),
                             });
                     }
->>>>>>> a64293ba
                 }
             }
         }
@@ -723,52 +553,6 @@
 
     fn stage_closure_param_edits(
         &mut self,
-<<<<<<< HEAD
-        relative_path: &RelativePath,
-        source: &str,
-        param_name: &str,
-        call: &CallMatch,
-        arg: &tree_sitter::Node,
-    ) {
-        if let Some((object, method)) = call.object.zip(call.method) {
-            let object_text = &source[object.byte_range()];
-            let method_name = &source[method.byte_range()];
-
-            // If this a method call on the context itself, decide whether to call it on window or cx.
-            if object_text == param_name {
-                if let Some(&needs_cx) = WINDOW_METHODS.get(method_name) {
-                    self.record_node_replacement(relative_path, &object, "window");
-                    if needs_cx {
-                        self.record_insertion_after_node(relative_path, arg, ", cx");
-                    }
-                } else {
-                    self.record_insertion_before_node(relative_path, arg, "window, ");
-                }
-            } else {
-                // For any other call, pass a window and cx through instead of a cx.
-                // TODO! Check the definition of the method being called to decide if we need to pass window.
-                self.record_node_replacement(relative_path, arg, "window, cx");
-            }
-        } else {
-            // For any other call, pass a window and cx through instead of a cx.
-            // TODO! Check the definition of the method being called to decide if we need to pass window.
-            self.record_node_replacement(relative_path, arg, "window, cx");
-        }
-    }
-
-    fn process_imports(
-        &mut self,
-        relative_path: &RelativePath,
-        source: &str,
-        root_node: tree_sitter::Node,
-    ) {
-        let mut window_context_import: Option<Range<usize>> = None;
-        let mut window_imported = false;
-        let mut app_context_imported = false;
-        for_each_import(root_node, source, |match_| {
-            match &source[match_.import_name.byte_range()] {
-                "WindowContext" => window_context_import = Some(match_.import_name.byte_range()),
-=======
         document: &Document,
         source: &str,
         node: Node,
@@ -847,25 +631,12 @@
 
             match import_name {
                 "WindowContext" => window_context_import = Some(import_range),
->>>>>>> a64293ba
                 "Window" => window_imported = true,
                 "AppContext" => app_context_imported = true,
                 _ => {}
             }
-        });
-
-<<<<<<< HEAD
-        if let Some(window_context_import) = window_context_import {
-            if !window_imported && !app_context_imported {
-                // Replace WindowContext with Window and AppContext
-                self.record_edit(relative_path, window_context_import, "{Window, AppContext}");
-            } else if !window_imported {
-                // Only add Window
-                self.record_edit(relative_path, window_context_import, "Window");
-            } else if !app_context_imported {
-                // Only add AppContext
-                self.record_edit(relative_path, window_context_import, "AppContext");
-=======
+        }
+
         if let Some(byte_range) = window_context_import {
             let mut replacement = String::new();
             if !window_imported {
@@ -885,19 +656,10 @@
                         byte_range,
                         replacement,
                     });
->>>>>>> a64293ba
-            }
-        }
-    }
-
-<<<<<<< HEAD
-    pub fn display_dry_run_results(&self) {
-        for (path, edits) in &self.edits {
-            let path = &self.index_folder.join(path.0.clone());
-            let mut file = File::open(path)
-                .with_context(|| format!("Failed to open file {:?}", path))
-                .unwrap();
-=======
+            }
+        }
+    }
+
     fn load_relative_path(&self, relative_path: &str) -> Result<String> {
         let file_path = self.index_folder.join(relative_path);
         let mut file = File::open(&file_path)?;
@@ -955,11 +717,9 @@
         for (path, edits) in &self.edits {
             let mut file =
                 File::open(&self.index_folder.join(path.as_ref())).expect("Failed to open file");
->>>>>>> a64293ba
             let mut source = String::new();
             file.read_to_string(&mut source)
-                .with_context(|| format!("Failed to read file {:?}", path))
-                .unwrap();
+                .expect("Failed to read file");
 
             println!("File: {:?}", path);
             println!("---");
@@ -988,89 +748,18 @@
         }
     }
 
-<<<<<<< HEAD
-    fn display_callers(&self) {
-        println!("Callers:");
-        for (method, callers) in &self.caller_graph {
-            println!("  Method: {:?}", method);
-            for caller in callers {
-                println!("    Called by: {:?}", caller);
-            }
-        }
-    }
-
-    fn record_node_replacement(
-        &mut self,
-        relative_path: &RelativePath,
-        node: &tree_sitter::Node,
-        replacement: &str,
-    ) {
-        self.record_edit(relative_path, node.byte_range(), replacement);
-    }
-
-    fn record_insertion_before_node(
-        &mut self,
-        relative_path: &RelativePath,
-        node: &tree_sitter::Node,
-        insertion: &str,
-    ) {
-        let start = node.start_byte();
-        self.record_edit(relative_path, start..start, insertion);
-    }
-
-    fn record_insertion_after_node(
-        &mut self,
-        relative_path: &RelativePath,
-        node: &tree_sitter::Node,
-        insertion: &str,
-    ) {
-        let end = node.end_byte();
-        self.record_edit(relative_path, end..end, insertion);
-    }
-
-    fn record_edit(
-        &mut self,
-        relative_path: &RelativePath,
-        byte_range: Range<usize>,
-        replacement: &str,
-    ) {
-        self.edits
-            .entry(relative_path.clone())
-            .or_default()
-            .push(Edit {
-                byte_range,
-                replacement: replacement.to_string(),
-            });
-    }
-
-=======
->>>>>>> a64293ba
     pub fn apply_edits(&mut self) -> Result<()> {
         let total_files = self.edits.len();
         for (path, edits) in self.edits.iter_mut() {
-<<<<<<< HEAD
-            let path = &self.index_folder.join(path.0.clone());
-            let mut file =
-                File::open(path).with_context(|| format!("Failed to open file {:?}", path))?;
-=======
             let full_path = self.index_folder.join(path.as_ref());
             let mut file = File::open(&full_path).context("Failed to open file")?;
->>>>>>> a64293ba
             let mut source = String::new();
             file.read_to_string(&mut source)
-                .with_context(|| format!("Failed to read file {:?}", path))?;
+                .context("Failed to read file")?;
 
             let mut new_source = source.clone();
             edits.sort_by(|a, b| b.byte_range.start.cmp(&a.byte_range.start));
             for edit in edits.iter() {
-<<<<<<< HEAD
-                new_source.replace_range(edit.byte_range.clone(), &edit.replacement);
-            }
-
-            std::fs::write(path, new_source)
-                .with_context(|| format!("Failed to write file {:?}", path))?;
-            changed_files += 1;
-=======
                 new_source.replace_range(
                     edit.byte_range.start..edit.byte_range.end,
                     &edit.replacement,
@@ -1080,13 +769,10 @@
             std::fs::write(full_path, new_source).context("Failed to write file")?;
 
             std::io::stdout().flush().unwrap();
->>>>>>> a64293ba
         }
         println!("\r\u{1b}[KChanged {} files", total_files);
         Ok(())
     }
-<<<<<<< HEAD
-=======
 }
 
 impl From<scip::types::Index> for Index {
@@ -1229,7 +915,6 @@
                 .collect(),
         }
     }
->>>>>>> a64293ba
 }
 
 fn main() -> Result<()> {
@@ -1240,9 +925,9 @@
     let path = std::fs::canonicalize(&args.path)?;
     let _relative_path = path.strip_prefix(std::env::current_dir()?).unwrap_or(&path);
 
-    let refactor = Refactor::new(&path);
+    let refactor = Refactor::new(path);
     let mut refactor = refactor?;
-    refactor.process(&path)?;
+    refactor.process()?;
 
     if args.dry {
         refactor.display_dry_run_results();
